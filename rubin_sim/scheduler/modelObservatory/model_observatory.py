import numpy as np
from rubin_sim.utils import (
    _hpid2RaDec,
    _raDec2Hpid,
    Site,
    calcLmstLast,
    m5_flat_sed,
    _approx_RaDec2AltAz,
    _angularSeparation,
    _approx_altaz2pa,
    survey_start_mjd,
)
import rubin_sim.skybrightness_pre as sb
import healpy as hp
from rubin_sim.site_models import (
    ScheduledDowntimeData,
    UnscheduledDowntimeData,
    SeeingData,
    SeeingModel,
    CloudData,
    Almanac,
)
from rubin_sim.scheduler.features import Conditions
from rubin_sim.scheduler.utils import set_default_nside, create_season_offset
from astropy.coordinates import EarthLocation
from astropy.time import Time
import warnings
import matplotlib.pylab as plt
from importlib import import_module
from rubin_sim.scheduler.modelObservatory import Kinem_model
from rubin_sim.data import data_versions

__all__ = ["Model_observatory"]


class NoClouds(object):
    """Dummy class that will always say there are no clouds"""

    def __call__(self, mjd):
        return 0


class NominalSeeing(object):
    """Dummy class to always return nominal seeing"""

    def __call__(self, mjd):
        FWHM_500 = 0.7
        return FWHM_500


class Model_observatory(object):
    """A class to generate a realistic telemetry stream for the scheduler"""

    def __init__(
        self,
        nside=None,
        mjd_start=None,
        seed=42,
        alt_min=5.0,
        lax_dome=True,
        cloud_limit=0.3,
        sim_ToO=None,
        seeing_db=None,
        park_after=10.0,
        init_load_length=10,
        ideal_conditions=False,
<<<<<<< HEAD
        kinem_model=None
=======
>>>>>>> ab1a55b3
    ):
        """
        Parameters
        ----------
        nside : int (None)
            The healpix nside resolution
        mjd_start : float (None)
            The MJD to start the observatory up at. Uses util to lookup default if None.
        alt_min : float (5.)
            The minimum altitude to compute models at (degrees).
        lax_dome : bool (True)
            Passed to observatory model. If true, allows dome creep.
        cloud_limit : float (0.3)
            The limit to stop taking observations if the cloud model returns something equal or higher
        sim_ToO : sim_targetoO object (None)
            If one would like to inject simulated ToOs into the telemetry stream.
        seeing_db : filename of the seeing data database (None)
            If one would like to use an alternate seeing database
        park_after : float (10)
            Park the telescope after a gap longer than park_after (minutes)
        init_load_length : int (10)
            The length of pre-scheduled sky brighntess to load initially (days).
        ideal_conditions : bool (False)
            If the scheduler should assume ideal conditions. This results in no uncheduled downtime,
            no weather downtime, and nominal seeing.
<<<<<<< HEAD
        kinem_model : kinematic model object (None)
            A instantiated rubin_sim.scheduler.modelObservatory.Kinem_model object. If None, the 
            default is used
=======
>>>>>>> ab1a55b3
        """

        if nside is None:
            nside = set_default_nside()
        self.nside = nside

        self.cloud_limit = cloud_limit

        self.alt_min = np.radians(alt_min)
        self.lax_dome = lax_dome
        self.mjd_start = survey_start_mjd() if mjd_start is None else mjd_start

        self.sim_ToO = sim_ToO

        self.park_after = park_after / 60.0 / 24.0  # To days

        # Create an astropy location
        self.site = Site("LSST")
        self.location = EarthLocation(
            lat=self.site.latitude, lon=self.site.longitude, height=self.site.height
        )

        # Load up all the models we need

        mjd_start_time = Time(self.mjd_start, format="mjd")
        # Downtime
        self.down_nights = []
        self.sched_downtime_data = ScheduledDowntimeData(mjd_start_time)
        self.unsched_downtime_data = UnscheduledDowntimeData(mjd_start_time)

        sched_downtimes = self.sched_downtime_data()
        unsched_downtimes = self.unsched_downtime_data()

        down_starts = []
        down_ends = []
        for dt in sched_downtimes:
            down_starts.append(dt["start"].mjd)
            down_ends.append(dt["end"].mjd)
        if not ideal_conditions:
            for dt in unsched_downtimes:
                down_starts.append(dt["start"].mjd)
                down_ends.append(dt["end"].mjd)

        self.downtimes = np.array(
            list(zip(down_starts, down_ends)),
            dtype=list(zip(["start", "end"], [float, float])),
        )
        self.downtimes.sort(order="start")

        # Make sure there aren't any overlapping downtimes
        diff = self.downtimes["start"][1:] - self.downtimes["end"][0:-1]
        while np.min(diff) < 0:
            # Should be able to do this wihtout a loop, but this works
            for i, dt in enumerate(self.downtimes[0:-1]):
                if self.downtimes["start"][i + 1] < dt["end"]:
                    new_end = np.max([dt["end"], self.downtimes["end"][i + 1]])
                    self.downtimes[i]["end"] = new_end
                    self.downtimes[i + 1]["end"] = new_end

            good = np.where(
                self.downtimes["end"] - np.roll(self.downtimes["end"], 1) != 0
            )
            self.downtimes = self.downtimes[good]
            diff = self.downtimes["start"][1:] - self.downtimes["end"][0:-1]

        if ideal_conditions:
            self.seeing_data = NominalSeeing()
        else:
            self.seeing_data = SeeingData(mjd_start_time, seeing_db=seeing_db)
        self.seeing_model = SeeingModel()
        self.seeing_indx_dict = {}
        for i, filtername in enumerate(self.seeing_model.filter_list):
            self.seeing_indx_dict[filtername] = i

        if ideal_conditions:
            self.cloud_data = NoClouds()
        else:
            self.cloud_data = CloudData(mjd_start_time, offset_year=0)

        self.sky_model = sb.SkyModelPre(init_load_length=init_load_length)

        if kinem_model is None:
            self.observatory = Kinem_model(mjd0=self.mjd_start)
        else:
            self.observatory = kinem_model

        self.filterlist = ["u", "g", "r", "i", "z", "y"]
        self.seeing_FWHMeff = {}
        for key in self.filterlist:
            self.seeing_FWHMeff[key] = np.zeros(hp.nside2npix(self.nside), dtype=float)

        self.almanac = Almanac(mjd_start=self.mjd_start)

        # Let's make sure we're at an openable MJD
        good_mjd = False
        to_set_mjd = self.mjd_start
        while not good_mjd:
            good_mjd, to_set_mjd = self.check_mjd(to_set_mjd)
        self.mjd = to_set_mjd

        sun_moon_info = self.almanac.get_sun_moon_positions(self.mjd)
        season_offset = create_season_offset(self.nside, sun_moon_info["sun_RA"])
        self.sun_RA_start = sun_moon_info["sun_RA"] + 0
        # Conditions object to update and return on request
        self.conditions = Conditions(
            nside=self.nside,
            mjd_start=mjd_start,
            season_offset=season_offset,
            sun_RA_start=self.sun_RA_start,
        )

        self.obsID_counter = 0

    def get_info(self):
        """
        Returns
        -------
        Array with model versions that were instantiated
        """

        # Could add in the data version
        result = []
        versions = data_versions()
        for key in versions:
            result.append([key, versions[key]])

        return result

    def return_conditions(self):
        """
        Returns
        -------
        rubin_sim.scheduler.features.conditions object
        """

        self.conditions.mjd = self.mjd

        self.conditions.night = self.night
        # Current time as astropy time
        current_time = Time(self.mjd, format="mjd")

        # Clouds. XXX--just the raw value
        self.conditions.bulk_cloud = self.cloud_data(current_time)

        # use conditions object itself to get aprox altitude of each healpx
        alts = self.conditions.alt
        azs = self.conditions.az

        good = np.where(alts > self.alt_min)

        # Compute the airmass at each heapix
        airmass = np.zeros(alts.size, dtype=float)
        airmass.fill(np.nan)
        airmass[good] = 1.0 / np.cos(np.pi / 2.0 - alts[good])
        self.conditions.airmass = airmass

        # reset the seeing
        for key in self.seeing_FWHMeff:
            self.seeing_FWHMeff[key].fill(np.nan)
        # Use the model to get the seeing at this time and airmasses.
        FWHM_500 = self.seeing_data(current_time)
        seeing_dict = self.seeing_model(FWHM_500, airmass[good])
        fwhm_eff = seeing_dict["fwhmEff"]
        for i, key in enumerate(self.seeing_model.filter_list):
            self.seeing_FWHMeff[key][good] = fwhm_eff[i, :]
        self.conditions.FWHMeff = self.seeing_FWHMeff

        # sky brightness
        self.conditions.skybrightness = self.sky_model.returnMags(self.mjd)

        self.conditions.mounted_filters = self.observatory.mounted_filters
        self.conditions.current_filter = self.observatory.current_filter[0]

        # Compute the slewtimes
        slewtimes = np.empty(alts.size, dtype=float)
        slewtimes.fill(np.nan)
        # If there has been a gap, park the telescope
        gap = self.mjd - self.observatory.last_mjd
        if gap > self.park_after:
            self.observatory.park()
        slewtimes[good] = self.observatory.slew_times(
            0.0,
            0.0,
            self.mjd,
            alt_rad=alts[good],
            az_rad=azs[good],
            filtername=self.observatory.current_filter,
            lax_dome=self.lax_dome,
            update_tracking=False,
        )
        self.conditions.slewtime = slewtimes

        # Let's get the sun and moon
        sun_moon_info = self.almanac.get_sun_moon_positions(self.mjd)
        # convert these to scalars
        for key in sun_moon_info:
            sun_moon_info[key] = sun_moon_info[key].max()
        self.conditions.moonPhase = sun_moon_info["moon_phase"]

        self.conditions.moonAlt = sun_moon_info["moon_alt"]
        self.conditions.moonAz = sun_moon_info["moon_az"]
        self.conditions.moonRA = sun_moon_info["moon_RA"]
        self.conditions.moonDec = sun_moon_info["moon_dec"]
        self.conditions.sunAlt = sun_moon_info["sun_alt"]
        self.conditions.sunRA = sun_moon_info["sun_RA"]
        self.conditions.sunDec = sun_moon_info["sun_dec"]

        self.conditions.lmst, last = calcLmstLast(self.mjd, self.site.longitude_rad)

        self.conditions.telRA = self.observatory.current_RA_rad
        self.conditions.telDec = self.observatory.current_dec_rad
        self.conditions.telAlt = self.observatory.last_alt_rad
        self.conditions.telAz = self.observatory.last_az_rad

        self.conditions.rotTelPos = self.observatory.last_rot_tel_pos_rad
        self.conditions.cumulative_azimuth_rad = self.observatory.cumulative_azimuth_rad

        # Add in the almanac information
        self.conditions.night = self.night
        self.conditions.sunset = self.almanac.sunsets["sunset"][self.almanac_indx]
        self.conditions.sun_n12_setting = self.almanac.sunsets["sun_n12_setting"][
            self.almanac_indx
        ]
        self.conditions.sun_n18_setting = self.almanac.sunsets["sun_n18_setting"][
            self.almanac_indx
        ]
        self.conditions.sun_n18_rising = self.almanac.sunsets["sun_n18_rising"][
            self.almanac_indx
        ]
        self.conditions.sun_n12_rising = self.almanac.sunsets["sun_n12_rising"][
            self.almanac_indx
        ]
        self.conditions.sunrise = self.almanac.sunsets["sunrise"][self.almanac_indx]
        self.conditions.moonrise = self.almanac.sunsets["moonrise"][self.almanac_indx]
        self.conditions.moonset = self.almanac.sunsets["moonset"][self.almanac_indx]

        self.conditions.mjd_start = self.mjd_start

        # Planet positions from almanac
        self.conditions.planet_positions = self.almanac.get_planet_positions(self.mjd)

        # See if there are any ToOs to include
        if self.sim_ToO is not None:
            toos = self.sim_ToO(self.mjd)
            if toos is not None:
                self.conditions.targets_of_opportunity = toos

        return self.conditions

    @property
    def mjd(self):
        return self._mjd

    @mjd.setter
    def mjd(self, value):
        self._mjd = value
        self.almanac_indx = self.almanac.mjd_indx(value)
        self.night = self.almanac.sunsets["night"][self.almanac_indx]

    def observation_add_data(self, observation):
        """
        Fill in the metadata for a completed observation
        """
        current_time = Time(self.mjd, format="mjd")

        observation["clouds"] = self.cloud_data(current_time)
        observation["airmass"] = 1.0 / np.cos(np.pi / 2.0 - observation["alt"])
        # Seeing
        fwhm_500 = self.seeing_data(current_time)
        seeing_dict = self.seeing_model(fwhm_500, observation["airmass"])
        observation["FWHMeff"] = seeing_dict["fwhmEff"][
            self.seeing_indx_dict[observation["filter"][0]]
        ]
        observation["FWHM_geometric"] = seeing_dict["fwhmGeom"][
            self.seeing_indx_dict[observation["filter"][0]]
        ]
        observation["FWHM_500"] = fwhm_500

        observation["night"] = self.night
        observation["mjd"] = self.mjd

        hpid = _raDec2Hpid(self.sky_model.nside, observation["RA"], observation["dec"])
        observation["skybrightness"] = self.sky_model.returnMags(
            self.mjd, indx=[hpid], extrapolate=True
        )[observation["filter"][0]]

        observation["fivesigmadepth"] = m5_flat_sed(
            observation["filter"][0],
            observation["skybrightness"],
            observation["FWHMeff"],
            observation["exptime"] / observation["nexp"],
            observation["airmass"],
            nexp=observation["nexp"],
        )

        lmst, last = calcLmstLast(self.mjd, self.site.longitude_rad)
        observation["lmst"] = lmst

        sun_moon_info = self.almanac.get_sun_moon_positions(self.mjd)
        observation["sunAlt"] = sun_moon_info["sun_alt"]
        observation["sunAz"] = sun_moon_info["sun_az"]
        observation["sunRA"] = sun_moon_info["sun_RA"]
        observation["sunDec"] = sun_moon_info["sun_dec"]
        observation["moonAlt"] = sun_moon_info["moon_alt"]
        observation["moonAz"] = sun_moon_info["moon_az"]
        observation["moonRA"] = sun_moon_info["moon_RA"]
        observation["moonDec"] = sun_moon_info["moon_dec"]
        observation["moonDist"] = _angularSeparation(
            observation["RA"],
            observation["dec"],
            observation["moonRA"],
            observation["moonDec"],
        )
        observation["solarElong"] = _angularSeparation(
            observation["RA"],
            observation["dec"],
            observation["sunRA"],
            observation["sunDec"],
        )
        observation["moonPhase"] = sun_moon_info["moon_phase"]

        observation["ID"] = self.obsID_counter
        self.obsID_counter += 1

        return observation

    def check_up(self, mjd):
        """See if we are in downtime

        True if telescope is up
        False if in downtime
        """

        result = True
        indx = np.searchsorted(self.downtimes["start"], mjd, side="right") - 1
        if indx >= 0:
            if mjd < self.downtimes["end"][indx]:
                result = False
        return result

    def check_mjd(self, mjd, cloud_skip=20.0):
        """See if an mjd is ok to observe

        Parameters
        ----------
        cloud_skip : float (20)
            How much time to skip ahead if it's cloudy (minutes)

        Returns
        -------
        mjd_ok : `bool`
        mdj : `float`
            If True, the input mjd. If false, a good mjd to skip forward to.
        """
        passed = True
        new_mjd = mjd + 0

        # Maybe set this to a while loop to make sure we don't land on another cloudy time?
        # or just make this an entire recursive call?
        clouds = self.cloud_data(Time(mjd, format="mjd"))

        if clouds > self.cloud_limit:
            passed = False
            while clouds > self.cloud_limit:
                new_mjd = new_mjd + cloud_skip / 60.0 / 24.0
                clouds = self.cloud_data(Time(new_mjd, format="mjd"))
        alm_indx = np.searchsorted(self.almanac.sunsets["sunset"], mjd) - 1
        # at the end of the night, advance to the next setting twilight
        if mjd > self.almanac.sunsets["sun_n12_rising"][alm_indx]:
            passed = False
            new_mjd = self.almanac.sunsets["sun_n12_setting"][alm_indx + 1]
        if mjd < self.almanac.sunsets["sun_n12_setting"][alm_indx]:
            passed = False
            new_mjd = self.almanac.sunsets["sun_n12_setting"][alm_indx + 1]
        # We're in a down night, advance to next night
        if not self.check_up(mjd):
            passed = False
            new_mjd = self.almanac.sunsets["sun_n12_setting"][alm_indx + 1]
        # recursive call to make sure we skip far enough ahead
        if not passed:
            while not passed:
                passed, new_mjd = self.check_mjd(new_mjd)
            return False, new_mjd
        else:
            return True, mjd

    def _update_rotSkyPos(self, observation):
        """If we have an undefined rotSkyPos, try to fill it out."""

        # Grab the rotator limit from the observatory model
        rot_limit = [
            self.observatory.telrot_minpos_rad + 2.0 * np.pi,
            self.observatory.telrot_maxpos_rad,
        ]

        alt, az = _approx_RaDec2AltAz(
            observation["RA"],
            observation["dec"],
            self.site.latitude_rad,
            self.site.longitude_rad,
            self.mjd,
        )

        obs_pa = _approx_altaz2pa(alt, az, self.site.latitude_rad)

        # If the observation has a rotTelPos set, use it to compute rotSkyPos
        if np.isfinite(observation["rotTelPos"]):
            observation["rotSkyPos"] = (obs_pa + observation["rotTelPos"]) % (2 * np.pi)
            observation["rotTelPos"] = np.nan
        else:
            # Fall back to rotSkyPos_desired
            possible_rot_tel_pos = (observation["rotSkyPos_desired"] + obs_pa) % (
                2.0 * np.pi
            )

            if (possible_rot_tel_pos > rot_limit[0]) | (
                possible_rot_tel_pos < rot_limit[1]
            ):
                observation["rotSkyPos"] = observation["rotSkyPos_desired"]
                observation["rotTelPos"] = np.nan
            else:
                # Fall back to the backup rotation angle if needed.
                observation["rotSkyPos"] = np.nan
                observation["rotTelPos"] = observation["rotTelPos_backup"]

        return observation

    def observe(self, observation):
        """Try to make an observation

        Returns
        -------
        observation : observation object
            None if there was no observation taken. Completed observation with meta data filled in.
        new_night : bool
            Have we started a new night.
        """

        start_night = self.night.copy()

        if np.isnan(observation["rotSkyPos"]):
            observation = self._update_rotSkyPos(observation)

        # If there has been a long gap, assume telescope stopped tracking and parked
        gap = self.mjd - self.observatory.last_mjd
        if gap > self.park_after:
            self.observatory.park()

        # Compute what alt,az we have tracked to (or are parked at)
        start_alt, start_az, start_rotTelPos = self.observatory.current_alt_az(self.mjd)
        # Slew to new position and execute observation. Use the requested rotTelPos position,
        # obsevation['rotSkyPos'] will be ignored.
        slewtime, visittime = self.observatory.observe(
            observation,
            self.mjd,
            rotTelPos=observation["rotTelPos"],
            lax_dome=self.lax_dome,
        )

        # inf slewtime means the observation failed (probably outside alt limits)
        if ~np.all(np.isfinite(slewtime)):
            return None, False

        observation_worked, new_mjd = self.check_mjd(
            self.mjd + (slewtime + visittime) / 24.0 / 3600.0
        )

        if observation_worked:
            observation["visittime"] = visittime
            observation["slewtime"] = slewtime
            observation["slewdist"] = _angularSeparation(
                start_az,
                start_alt,
                self.observatory.last_az_rad,
                self.observatory.last_alt_rad,
            )
            self.mjd = self.mjd + slewtime / 24.0 / 3600.0
            # Reach into the observatory model to pull out the relevant data it has calculated
            # Note, this might be after the observation has been completed.
            observation["alt"] = self.observatory.last_alt_rad
            observation["az"] = self.observatory.last_az_rad
            observation["pa"] = self.observatory.last_pa_rad
            observation["rotTelPos"] = self.observatory.last_rot_tel_pos_rad
            observation["rotSkyPos"] = self.observatory.current_rotSkyPos_rad
            observation["cummTelAz"] = self.observatory.cumulative_azimuth_rad

            # Metadata on observation is after slew and settle, so at start of exposure.
            result = self.observation_add_data(observation)
            self.mjd = self.mjd + visittime / 24.0 / 3600.0
            new_night = False
        else:
            result = None
            self.observatory.park()
            # Skip to next legitimate mjd
            self.mjd = new_mjd
            now_night = self.night
            if now_night == start_night:
                new_night = False
            else:
                new_night = True

        return result, new_night

    # methods to reach through and adjust the kinematic model if desired
    def setup_camera(self, **kwargs):
        self.observatory.setup_camera(**kwargs)

    def setup_dome(self, **kwargs):
        self.observatory.setup_dome(**kwargs)

    def setup_telescope(self, **kwargs):
        self.observatory.setup_telescope(**kwargs)
        
    def setup_setup_optics(self, **kwargs):
        self.observatory.setup_optics(**kwargs)<|MERGE_RESOLUTION|>--- conflicted
+++ resolved
@@ -64,10 +64,7 @@
         park_after=10.0,
         init_load_length=10,
         ideal_conditions=False,
-<<<<<<< HEAD
-        kinem_model=None
-=======
->>>>>>> ab1a55b3
+        kinem_model=None,
     ):
         """
         Parameters
@@ -93,12 +90,9 @@
         ideal_conditions : bool (False)
             If the scheduler should assume ideal conditions. This results in no uncheduled downtime,
             no weather downtime, and nominal seeing.
-<<<<<<< HEAD
         kinem_model : kinematic model object (None)
             A instantiated rubin_sim.scheduler.modelObservatory.Kinem_model object. If None, the 
             default is used
-=======
->>>>>>> ab1a55b3
         """
 
         if nside is None:
